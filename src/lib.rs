use robotics_lib::interface::Tools;

<<<<<<< HEAD
mod charted_bot;
mod charted_coordinate;
mod charted_map;
mod charted_world;
mod graph;
=======
pub mod charted_coordinate;
pub mod charted_map;
pub mod charted_paths;
pub mod charted_world;
//mod graph;
>>>>>>> edbb031c

/// # Tool: Charting tools
/// contains a selection of utilities that are useful for navigation around the world
///
/// ## Usage
/// you can instantiate one of the following utilities
///
/// - ChartedWorld
///     Vec-based map of discovered tiles
/// - ChartedMap
///     used to save points of interest and retrieve them later
/// - ChartedPaths
///     pathfinding algorithms (god help us all)
/// - ChartingBot
///     a way to discover new tiles using energy
/// - ChartingSomethingElse idk (if we have time)
///
/// by calling
///
///     ChartingTools::tool::<utility_name_here>();
///
/// The function will return the requested struct to be used in your code
///
/// ## Examples
///
///     let mut cm = ChartingTools::tool::<ChartedMap>();
pub struct ChartingTools;

impl Tools for ChartingTools {}

impl ChartingTools {
    pub fn tool<T>() -> T
    where
        T: ChartingTool,
    {
        T::new()
    }
}

/// # Trait: ChartingTool
/// it is an internal trait that defines what can be used by ChartingTools::tool
///
pub trait ChartingTool {
    fn new() -> Self;
}<|MERGE_RESOLUTION|>--- conflicted
+++ resolved
@@ -1,18 +1,11 @@
 use robotics_lib::interface::Tools;
 
-<<<<<<< HEAD
-mod charted_bot;
-mod charted_coordinate;
-mod charted_map;
-mod charted_world;
-mod graph;
-=======
+
 pub mod charted_coordinate;
 pub mod charted_map;
 pub mod charted_paths;
 pub mod charted_world;
 //mod graph;
->>>>>>> edbb031c
 
 /// # Tool: Charting tools
 /// contains a selection of utilities that are useful for navigation around the world
