use robotics_lib::interface::Tools;

<<<<<<< HEAD
pub mod charted_map;
pub mod charted_coordinate;
pub mod charted_paths;
pub mod charted_world;
=======
pub mod charted_coordinate;
pub mod charted_map;
pub mod charted_paths;
pub mod charted_world;
mod energy;
//mod graph;
>>>>>>> 72f54c86

/// # Tool: Charting tools
/// contains a selection of utilities that are useful for navigation around the world
///
/// ## Usage
/// you can instantiate one of the following utilities
///
/// - ChartedWorld
///     Vec-based map of discovered tiles
/// - ChartedMap
///     used to save points of interest and retrieve them later
/// - ChartedPaths
///     pathfinding algorithms (god help us all)
/// - ChartingBot
///     a way to discover new tiles using energy
/// - ChartingSomethingElse idk (if we have time)
///
/// by calling
///
///     ChartingTools::tool::<utility_name_here>();
///
/// The function will return the requested struct to be used in your code
///
/// ## Examples
///
///     let mut cm = ChartingTools::tool::<ChartedMap>();
pub struct ChartingTools;

impl Tools for ChartingTools {}

impl ChartingTools {
    pub fn tool<T>() -> T
    where
        T: ChartingTool,
    {
        T::new()
    }
}

/// # Trait: ChartingTool
/// it is an internal trait that defines what can be used by ChartingTools::tool
///
pub trait ChartingTool {
    fn new() -> Self;
}<|MERGE_RESOLUTION|>--- conflicted
+++ resolved
@@ -1,18 +1,11 @@
 use robotics_lib::interface::Tools;
 
-<<<<<<< HEAD
-pub mod charted_map;
-pub mod charted_coordinate;
-pub mod charted_paths;
-pub mod charted_world;
-=======
 pub mod charted_coordinate;
 pub mod charted_map;
 pub mod charted_paths;
 pub mod charted_world;
 mod energy;
 //mod graph;
->>>>>>> 72f54c86
 
 /// # Tool: Charting tools
 /// contains a selection of utilities that are useful for navigation around the world
